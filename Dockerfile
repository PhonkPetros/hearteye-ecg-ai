FROM python:3.13-slim

# Set working directory
WORKDIR /app

# Install system dependencies
RUN apt-get update && apt-get install -y \
    build-essential \
    libpq-dev \
    curl \
    netcat-traditional \
    && rm -rf /var/lib/apt/lists/*

# Create non-root user for security
RUN groupadd -r appuser && useradd -r -g appuser appuser

# Install Python dependencies
COPY requirements.txt .
RUN pip install --no-cache-dir -r requirements.txt gunicorn

<<<<<<< HEAD
# Copy application code
COPY . .

RUN mkdir -p /app/uploads /app/plots app/logs
=======
# Install gosu for secure user switching
RUN apt-get update && \
    apt-get install -y gosu && \
    rm -rf /var/lib/apt/lists/*

# Copy application code
COPY . .

# Copy and set up entrypoint script
COPY entrypoint.sh /entrypoint.sh
RUN chmod +x /entrypoint.sh
>>>>>>> 2e751226

# Expose port
EXPOSE 5000

# Health check
HEALTHCHECK --interval=30s --timeout=10s --start-period=5s --retries=3 \
    CMD curl -f http://localhost:5000/health || exit 1

<<<<<<< HEAD
=======
# Set entrypoint
ENTRYPOINT ["/entrypoint.sh"]

>>>>>>> 2e751226
# Run the application with Gunicorn for production
CMD ["gunicorn", "--bind", "0.0.0.0:5000", "--workers", "4", "--timeout", "120", "--access-logfile", "-", "--error-logfile", "-", "run:app"]<|MERGE_RESOLUTION|>--- conflicted
+++ resolved
@@ -11,31 +11,14 @@
     netcat-traditional \
     && rm -rf /var/lib/apt/lists/*
 
-# Create non-root user for security
-RUN groupadd -r appuser && useradd -r -g appuser appuser
-
 # Install Python dependencies
 COPY requirements.txt .
 RUN pip install --no-cache-dir -r requirements.txt gunicorn
 
-<<<<<<< HEAD
 # Copy application code
 COPY . .
 
 RUN mkdir -p /app/uploads /app/plots app/logs
-=======
-# Install gosu for secure user switching
-RUN apt-get update && \
-    apt-get install -y gosu && \
-    rm -rf /var/lib/apt/lists/*
-
-# Copy application code
-COPY . .
-
-# Copy and set up entrypoint script
-COPY entrypoint.sh /entrypoint.sh
-RUN chmod +x /entrypoint.sh
->>>>>>> 2e751226
 
 # Expose port
 EXPOSE 5000
@@ -44,11 +27,5 @@
 HEALTHCHECK --interval=30s --timeout=10s --start-period=5s --retries=3 \
     CMD curl -f http://localhost:5000/health || exit 1
 
-<<<<<<< HEAD
-=======
-# Set entrypoint
-ENTRYPOINT ["/entrypoint.sh"]
-
->>>>>>> 2e751226
 # Run the application with Gunicorn for production
 CMD ["gunicorn", "--bind", "0.0.0.0:5000", "--workers", "4", "--timeout", "120", "--access-logfile", "-", "--error-logfile", "-", "run:app"]